{% capture submit_button %}
  {% content_for 'block', type: 'contact-form-submit-button', id: 'submit-button' %}
{% endcapture %}

{% render 'contact-form', settings: block.settings, submit_button: submit_button %}

{% schema %}
{
  "name": "t:names.contact_form",
  "tag": null,
  "settings": [
    {
      "type": "select",
      "id": "width",
      "label": "t:settings.width_desktop",
      "options": [
        {
          "value": "fit-content",
          "label": "t:options.fit_content"
        },
        {
          "value": "custom",
          "label": "t:options.custom"
        }
      ],
      "default": "fit-content"
    },
    {
      "type": "range",
      "id": "custom_width",
      "label": "t:settings.width",
      "min": 0,
      "max": 100,
      "step": 1,
      "unit": "%",
      "default": 100,
      "visible_if": "{{ block.settings.width == 'custom' }}"
    },
    {
      "type": "select",
      "id": "width_mobile",
      "label": "t:settings.width_mobile",
      "options": [
        {
          "value": "fit-content",
          "label": "t:options.fit_content"
        },
        {
          "value": "custom",
          "label": "t:options.custom"
        }
      ],
      "default": "fit-content"
    },
    {
      "type": "range",
      "id": "custom_width_mobile",
      "label": "t:settings.width",
      "min": 0,
      "max": 100,
      "step": 1,
      "unit": "%",
      "default": 100,
      "visible_if": "{{ block.settings.width_mobile == 'custom' }}"
    },
    {
      "type": "checkbox",
      "id": "inherit_color_scheme",
      "label": "t:settings.inherit_color_scheme",
      "default": true
    },
    {
      "type": "color_scheme",
      "id": "color_scheme",
      "label": "t:settings.color_scheme",
      "default": "scheme-1",
      "visible_if": "{{ block.settings.inherit_color_scheme == false }}"
    },
    {
      "type": "header",
      "content": "t:content.padding"
    },
    {
      "type": "range",
      "id": "padding-block-start",
      "label": "t:settings.top",
      "min": 0,
      "max": 100,
      "step": 1,
      "unit": "px",
      "default": 0
    },
    {
      "type": "range",
      "id": "padding-block-end",
      "label": "t:settings.bottom",
      "min": 0,
      "max": 100,
      "step": 1,
      "unit": "px",
      "default": 0
    },
    {
      "type": "range",
      "id": "padding-inline-start",
      "label": "t:settings.left",
      "min": 0,
      "max": 100,
      "step": 1,
      "unit": "px",
      "default": 0
    },
    {
      "type": "range",
      "id": "padding-inline-end",
      "label": "t:settings.right",
      "min": 0,
      "max": 100,
      "step": 1,
      "unit": "px",
      "default": 0
    }
  ],
  "blocks": [
    {
      "type": "request_select",
      "name": "Dropdown"
    }
  ],
  "presets": [
    {
      "name": "t:names.contact_form",
      "category": "t:categories.forms"
    }
  ]
}
<<<<<<< HEAD
{% endschema %}

=======
{% endschema %}
>>>>>>> bd86a0dd
<|MERGE_RESOLUTION|>--- conflicted
+++ resolved
@@ -134,9 +134,4 @@
     }
   ]
 }
-<<<<<<< HEAD
-{% endschema %}
-
-=======
-{% endschema %}
->>>>>>> bd86a0dd
+{% endschema %}