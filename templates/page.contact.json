--- conflicted
+++ resolved
@@ -1,4 +1,3 @@
-<<<<<<< HEAD
 /*
  * ------------------------------------------------------------
  * IMPORTANT: The contents of this file are auto-generated.
@@ -8,8 +7,6 @@
  * made to this file may be overwritten.
  * ------------------------------------------------------------
  */
-=======
->>>>>>> c7d593ed
 {
   "sections": {
     "main": {
